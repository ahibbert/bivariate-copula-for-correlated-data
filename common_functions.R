--- conflicted
+++ resolved
@@ -1282,15 +1282,11 @@
   if(dist=="NO") {
     coefficients=coefficients_in
     ses=ses_in
-<<<<<<< HEAD
     for (model in model_list) {
       if(model in c("re_np","re_nosig","lme4","gamm")) {
         sigmas[model,]=sigmas_in[model,]+correlations_in[model,]
       }
     }
-=======
->>>>>>> 959b9390
-    
   }
   
   
